import os
import re
import sys
from functools import lru_cache
from itertools import combinations
from typing import Optional

# Add the project's root directory to the Python path
sys.path.append(os.path.dirname(os.path.dirname(os.path.abspath(__file__))))

# Load phonological constants initialized in initPhoneData.py
from phonUtils.initPhoneData import (alveolar, alveolopalatal, bilabial,
                                     dental, epiglottal, front_vowel_regex,
                                     glottal, labiodental, lateral, liquids,
                                     nasal_regex, palatal, pharyngeal,
                                     postalveolar, retroflex, rhotic_regex,
                                     uvular, velar)
from phonUtils.segment import Segment, _toSegment
from phonUtils.syllables import syllabify

# CONSTANTS
SEGMENT_CH = 'S'
TONEME_CH = 'T'
PHON_ENV_SPLIT_CH = "|"
PHON_ENV_SEP = "_"
BASE_SEGMENT_ENV = f'{PHON_ENV_SPLIT_CH}{SEGMENT_CH}{PHON_ENV_SPLIT_CH}'
BASE_TONEME_ENV = f'{PHON_ENV_SPLIT_CH}{TONEME_CH}{PHON_ENV_SPLIT_CH}'
OPEN_SYLLABLE_ENV = 'SylOpen'
CLOSED_SYLLABLE_ENV = 'SylClosed'
SYLLABLE_ONSET_ENV = 'SylOnset'
SYLLABLE_CODA_ENV = 'SylCoda'
BOUNDARY_TOKEN = "#"
PHON_ENV_REGEX = re.compile(rf'.*{re.escape(PHON_ENV_SPLIT_CH)}[{SEGMENT_CH}{TONEME_CH}]{re.escape(PHON_ENV_SPLIT_CH)}.*')
PHON_ENV_WITH_AFFIX_REGEXES = [
    re.compile(rf'.+{re.escape(PHON_ENV_SPLIT_CH)}{SEGMENT_CH}{re.escape(PHON_ENV_SPLIT_CH)}.*'),
    re.compile(rf'.*{re.escape(PHON_ENV_SPLIT_CH)}{SEGMENT_CH}{re.escape(PHON_ENV_SPLIT_CH)}.+'),
]

PHON_ENV_MAP = {
    "FRONT": {
        "symbol": "F",
        "regex": front_vowel_regex,
        "ch_list": {'j', 'ɥ'},
    },
    "NASAL": {
        "symbol": "N",
        "regex": nasal_regex,
    },
    "RHOTIC": {
        "symbol": "R",
        "regex": rhotic_regex,
    },
    "LATERAL": {
        "symbol": "L",
        "regex": re.compile(f"[{''.join(lateral)}ˡ]"),
    },
    "LIQUID": {
        "symbol": "RL",
        "regex": re.compile(f"[{''.join(liquids)}]"),
    },
    "LABIAL": {
        "symbol": "B",
        "regex": re.compile(f"[{''.join(bilabial.union(labiodental))}ʷᵝ]"),
    },
    "DENTAL/ALVEOLAR": {
        "symbol": "D",
        "regex": re.compile(f"[{''.join(dental.union(alveolar))}]"),
    },
    "POST-ALVEOLAR": {
        "symbol": "Š",
        "regex": re.compile(f"[{''.join(postalveolar.union(retroflex))}]"),
    },
    "PALATAL": {
        "symbol": "P",
        "regex": re.compile(f"[{''.join(palatal.union(alveolopalatal))}]"),
    },
    "VELAR/UVULAR": {
        "symbol": "K",
        "regex": re.compile(f"[{''.join(velar.union(uvular))}ˠ]"),
    },
    "PHARYNGEAL/(EPI)GLOTTAL": {
        "symbol": "H",
        "regex": re.compile(f"[{''.join(glottal.union(epiglottal).union(pharyngeal))}ˤˀ]"),
    },
    "VOICELESS": {
        "symbol": "-Voice",
        "features": {"periodicGlottalSource": 0},
    },
    "VOICED": {
        "symbol": "+Voice",
        "features": {"periodicGlottalSource": 1},
    },
    "VOWEL": {
        "symbol": "V",
        "phone_class": ['VOWEL', 'DIPHTHONG'],
    },
    "CONSONANT": {
        "symbol": "C",
        "phone_class": ['CONSONANT', 'GLIDE'],
    },
    "ACCENTED": {
        "symbol": "A",
        "phone_class": ['TONEME', 'SUPRASEGMENTAL'],
    },
}
ALL_PHON_ENVS = list(PHON_ENV_MAP.keys())


# HELPER FUNCTIONS
<<<<<<< HEAD
def _is_env(ch: Segment,
            regex: re.Pattern[str] = None,
            ch_list: set=None) -> bool:
    if regex and regex.search(ch):
=======
def _is_env(segment: Segment, regex=None, ch_list=None, features=None):
    if features:
        if all(segment.features.get(feature) == feature_val for feature, feature_val in features.items()):
            return True
        return False
    if regex and regex.search(segment.segment):
>>>>>>> 8abb5f75
        return True
    if ch_list and segment.base in ch_list:
        return True
    return False

# Relative sonority functions
def relative_prev_sonority(seg: Segment, prev_seg: Segment) -> str:
    if prev_seg.segment == seg.segment:
        return 'S'

    seg_sonority = seg.sonority
    prev_seg_sonority = prev_seg.sonority

    if prev_seg_sonority == seg_sonority:
        return '='
    elif prev_seg_sonority < seg_sonority:
        return '<'
    else: # prev_sonority > sonority_i
        return '>'

<<<<<<< HEAD

def relative_post_sonority(seg: Segment, next_seg: Segment) -> str:
=======
def relative_post_sonority(seg, next_seg):
>>>>>>> 8abb5f75
    if next_seg.segment == seg.segment:
        return 'S'

    next_seg_sonority = next_seg.sonority
    seg_sonority = seg.sonority
    if next_seg_sonority == seg_sonority:
        return '='
    elif next_seg_sonority < seg_sonority:
        return '>'
    else: # sonority_i > next_seg
        return '<'


def relative_sonority(seg: Segment,
                      prev_seg: Segment | None = None,
                      next_seg: Segment | None = None,
                      ) -> str:
    assert prev_seg is not None or next_seg is not None
    if prev_seg is None:
        prev_son = None
    else:
        prev_son = relative_prev_sonority(seg, prev_seg)
    if next_seg is None:
        post_son = None
    else:
        post_son = relative_post_sonority(seg, next_seg)
    return prev_son, post_son

# PHONOLOGICAL ENVIRONMENT
class PhonEnv:
<<<<<<< HEAD
    gap_ch: str | None # = cython.declare(str)
    index: int # = cython.declare(cython.Py_ssize_t)
    segment_i: Segment | None # = cython.declare(object)
    supra_segs: list # = cython.declare(list)
    segments: list # = cython.declare(list)
    adjust_n: int # = cython.declare(cython.Py_ssize_t)
    adjusted_index: int #  = cython.declare(cython.int)
    phon_env: str # = cython.declare(str)

    def __init__(self, segments, i, gap_ch=None, **kwargs):
=======
    def __init__(self, segments, i, gap_ch=None, phon_env_map=PHON_ENV_MAP, **kwargs):
        self.phon_env_map = phon_env_map
>>>>>>> 8abb5f75
        self.gap_ch = gap_ch
        if self.gap_ch:
            i, segments = self.preprocess_aligned_sequence(segments, i)
        self.index = i
        self.segment_i = None
        self.supra_segs = [_toSegment(s) if not self.is_gappy(s) else s for s in segments]
        self.segments, self.adjust_n = self.sep_segs_from_suprasegs(self.supra_segs, self.index)
        self.adjusted_index = self.index - self.adjust_n
        self.syllables = self.get_syllables()
        self.phon_env = self.get_phon_env(**kwargs)

    def preprocess_aligned_sequence(self, segments, i):
        """Drop gaps and boundaries and flatten complex ngrams."""
        minus_offset, plus_offset = 0, 0
        adj_segments = []
        for segment in segments[:i]:
            if isinstance(segment, str) and BOUNDARY_TOKEN in segment:
                minus_offset += 1
                continue
            elif isinstance(segment, tuple) and BOUNDARY_TOKEN in segment[0]:
                adj_segments.extend(segment[1:])
                plus_offset += len(segment) - 2
                continue
            if segment == self.gap_ch:
                minus_offset += 1
            else:
                if isinstance(segment, tuple):
                    adj_segments.extend(segment)
                    plus_offset += len(segment) - 1
                else:
                    adj_segments.append(segment)
        adjusted_i = i - minus_offset + plus_offset
        adj_segments.append(segments[i])
        for segment in segments[i:][1:]:
            if not self.is_gappy(segment):
                if isinstance(segment, tuple) and any(self.is_gappy(subseg) for subseg in segment):
                    continue
                elif isinstance(segment, tuple):
                    adj_segments.extend(segment)
                else:
                    adj_segments.append(segment)
        return adjusted_i, adj_segments

    def sep_segs_from_suprasegs(self, segments, i):
        adjust_n = 0
        segs = []
        for j, seg in enumerate(segments):
            if isinstance(seg, Segment) and seg.phone_class not in ('TONEME', 'SUPRASEGMENTAL'):
                segs.append(seg)
            elif isinstance(seg, str): # str: gap or boundary
                segs.append(seg)
            elif j < i:
                adjust_n += 1
            if j == i:
                self.segment_i = seg
        return segs, adjust_n

<<<<<<< HEAD
    def get_phon_env(self, front=True, nasal=True, rhotic=True, accented=True):
=======
    def get_syllables(self):
        """Return syllable dictionary with segment indices constituting syllable nuclei as keys and Syllable objects as values."""
        return syllabify(''.join(s.segment for s in self.segments))

    def get_phon_env(self):
>>>>>>> 8abb5f75
        """Returns a string representing the phonological environment of a segment within a word"""

        # Tonemes/suprasegmentals
        if isinstance(self.segment_i, Segment) and self.segment_i.phone_class in ('TONEME', 'SUPRASEGMENTAL'):
            return BASE_TONEME_ENV

        # Word-initial segments (free-standing segments also considered word-initial)
        env = BASE_SEGMENT_ENV
        i = self.adjusted_index
        if i == 0:
            if len(self.segments) > 1:
                next_segment = self.segments[i+1]
            else:
                next_segment = None

            # Word-initial segments: #S
            if next_segment:
                env = BOUNDARY_TOKEN + env

                # Add relative sonority environment
                _, post_sonority = self.relative_sonority(next_seg=next_segment)
                env += PHON_ENV_SEP + post_sonority

                # Add feature environments
                env = self.add_envs(env, next_segment, suffix=True)

                # # Add the next segment itself
                # env += PHON_ENV_SEP + next_segment.segment

                # If vowel, mark whether syllable is open or closed
                env = self.add_syllable_env(i, env)

                return env

            # Free-standing segments
            else:
                if self.segment_i.phone_class in {"VOWEL", "DIPHTHONG"}:
                    return f"{BOUNDARY_TOKEN}{BASE_SEGMENT_ENV}{OPEN_SYLLABLE_ENV}{BOUNDARY_TOKEN}"
                return f"{BOUNDARY_TOKEN}{BASE_SEGMENT_ENV}{BOUNDARY_TOKEN}"

        # Word-final segments: S#
        elif i == len(self.segments)-1:
            assert len(self.segments) > 1
<<<<<<< HEAD
            prev_segment: Segment = self.segments[i-1]
            if not self.is_gappy(self.segments[self.adjusted_index]):
                env = self.relative_sonority(prev_seg=prev_segment)
=======
            prev_segment = self.segments[i-1]
            env += BOUNDARY_TOKEN

            # Add relative sonority environment
            pre_sonority, _ = self.relative_sonority(prev_seg=prev_segment)
            env = PHON_ENV_SEP.join([pre_sonority, env])

            # Add feature environments
            env = self.add_envs(env, prev_segment, prefix=True)
>>>>>>> 8abb5f75

            # # Add the previous segment itself
            # env = PHON_ENV_SEP.join([prev_segment.segment, env])

            # If vowel, mark whether syllable is open or closed
            env = self.add_syllable_env(i, env)

            return env

        # Word-medial segments
        else:
            prev_segment, next_segment = self.segments[i-1], self.segments[i+1]

            # Add sonority environments
            prev_sonority, post_sonority = self.relative_sonority(prev_seg=prev_segment, next_seg=next_segment)
            env = PHON_ENV_SEP.join([prev_sonority, env, post_sonority])

            # Add feature environments
            env = self.add_envs(env, prev_segment, prefix=True)
            env = self.add_envs(env, next_segment, suffix=True)

            # # Add the next segment itself
            # env += PHON_ENV_SEP + next_segment.segment

            # # Add the previous segment itself
            # env = PHON_ENV_SEP.join([prev_segment.segment, env])

            # If vowel, mark whether syllable is open or closed
            env = self.add_syllable_env(i, env)

            return env

    def is_gappy(self, seg):
        return isinstance(seg, str) and (seg == self.gap_ch or BOUNDARY_TOKEN in seg)

    def relative_sonority(self, prev_seg=None, next_seg=None):
        return relative_sonority(self.segment_i, prev_seg=prev_seg, next_seg=next_seg)

    def relative_prev_sonority(self, prev_seg):
        return relative_prev_sonority(self.segment_i, prev_seg)

    def relative_post_sonority(self, next_seg):
        return relative_post_sonority(self.segment_i, next_seg)

    def add_env(self,
<<<<<<< HEAD
                env: str,
                ch: Segment,
                symbol: str,
                regex: Optional[re.Pattern[str]] = None,
                ch_list: Optional[set] = None,
                phone_class: Optional[tuple] = None,
                prefix=None,
                suffix=None,
                sep='_') -> str:
=======
                env,
                segment,
                symbol,
                regex=None,
                ch_list=None,
                phone_class=None,
                features=None,
                prefix=None,
                suffix=None,
                sep=PHON_ENV_SEP):
>>>>>>> 8abb5f75
        assert prefix is not None or suffix is not None
        if phone_class and segment.phone_class in phone_class:
            env_match = True
        elif _is_env(segment=segment, features=features, regex=regex, ch_list=ch_list):
            env_match = True
        else:
            return env
        if prefix:
            return symbol + sep + env
        else: # suffix
            return env + sep + symbol

<<<<<<< HEAD
=======
    def add_envs(self, env, segment, **kwargs):
        for _, encoding_map in self.phon_env_map.items():
            if encoding_map.get("active", True) is False:
                continue
            symbol = encoding_map["symbol"]
            regex = encoding_map.get("regex", None)
            ch_list = encoding_map.get("ch_list", None)
            phone_class = encoding_map.get("phone_class", None)
            features = encoding_map.get("features", None)
            env = self.add_env(
                env,
                segment,
                symbol=symbol,
                regex=regex,
                ch_list=ch_list,
                phone_class=phone_class,
                features=features,
                **kwargs
            )
        return env

    def add_syllable_env(self, i, env):
        """Add 'OPEN' or 'CLOSED' to syllable nuclei, 'ONSET' or 'CODA' to other segments within a syllable."""
        if i in self.syllables:
            syllable_type = self.syllables[i].type
            assert syllable_type in {"OPEN", "CLOSED", "OTHER"}
            if syllable_type == "OPEN":
                syllable_env = OPEN_SYLLABLE_ENV
            elif syllable_type == "CLOSED":
                syllable_env = CLOSED_SYLLABLE_ENV
            else: # "OTHER"
                return env
        else:
            syllable_env = SYLLABLE_CODA_ENV
            for nucleus_i in self.syllables:
                if i < nucleus_i:
                    syllable_env = SYLLABLE_ONSET_ENV
                    break
        if syllable_env == SYLLABLE_ONSET_ENV:
            env = PHON_ENV_SEP.join([syllable_env, env])
        else:
            env += PHON_ENV_SEP + syllable_env
        return env

>>>>>>> 8abb5f75
    def add_front_env(self, env, ch, **kwargs):
        return self.add_env(env, ch, symbol='F', regex=front_vowel_regex, ch_list={'j', 'ɥ'}, **kwargs)

    def add_nasal_env(self, env, ch, **kwargs):
        return self.add_env(env, ch, symbol='N', regex=nasal_regex, **kwargs)

    def add_rhotic_env(self, env, ch, **kwargs):
        return self.add_env(env, ch, symbol='R', regex=rhotic_regex, **kwargs)

    def add_accented_env(self, env, seg, **kwargs):
        return self.add_env(env, seg, symbol='A', phone_class=('TONEME', 'SUPRASEGMENTAL'), **kwargs)

    def ngrams(self, exclude=set()):
        """Returns set of phonological environment strings of equal and lower order,
        e.g. ">|S|#" -> ">|S", "S|#", ">|S|#"

        Returns:
            set: possible equal and lower order phonological environment strings
        """
        return list_phon_env_ngram_subcontexts(self.phon_env, exclude=exclude)

    def __str__(self):
        return self.phon_env


<<<<<<< HEAD
def join_n_fix(value) -> set:
    parts: list = value.split('_')
    result: set = set()
    for i in range(1, len(parts) + 1):
        for x in combinations(parts, i):
            result.add('_'.join(x))
    result.add('')
    return result


def phon_env_ngrams(phonEnv: str, exclude: set) -> list:
    """Returns list of phonological environment strings of equal and lower order,
=======
@lru_cache
def list_phon_env_ngram_subcontexts(phonEnv, exclude_base=True):
    """Returns set of phonological environment strings of equal and lower order,
>>>>>>> 8abb5f75
    e.g. ">|S|#" -> ">|S", "S|#", ">|S|#"

    Returns:
        list of possible equal and lower order phonological environment strings
    """
<<<<<<< HEAD
    if re.search(r'.+\|S\|.*', phonEnv) or re.search(r'.*\|S\|.+', phonEnv):
        prefix, base, suffix = phonEnv.split('|')
        prefixes = join_n_fix(prefix)
        suffixes = join_n_fix(suffix)
=======
    if any(regex.search(phonEnv) for regex in PHON_ENV_WITH_AFFIX_REGEXES):
        prefix, base, suffix = phonEnv.split(PHON_ENV_SPLIT_CH)
        prefix = [p for p in prefix.split(PHON_ENV_SEP) if p]
        prefixes = set()
        for i in range(1, len(prefix)+1):
            for x in combinations(prefix, i):
                prefixes.add(PHON_ENV_SEP.join(x))
        prefixes.add('')
        suffix = [s for s in suffix.split(PHON_ENV_SEP) if s]
        suffixes = set()
        for i in range(1, len(suffix)+1):
            for x in combinations(suffix, i):
                suffixes.add(PHON_ENV_SEP.join(x))
        suffixes.add('')
>>>>>>> 8abb5f75
        ngrams = set()
        for prefix in prefixes:
            for suffix in suffixes:
                ngrams.add(f'{prefix}{PHON_ENV_SPLIT_CH}{SEGMENT_CH}{PHON_ENV_SPLIT_CH}{suffix}')
    else:
        assert phonEnv in (BASE_TONEME_ENV, BASE_SEGMENT_ENV)
<<<<<<< HEAD
        ngrams: set = {phonEnv}
    
    if len(exclude) > 0:
        return [ngram for ngram in ngrams if ngram not in exclude]
    return list(ngrams)
=======
        ngrams = [phonEnv]

    if exclude_base:
        return [ngram for ngram in ngrams if ngram != f'{PHON_ENV_SPLIT_CH}{SEGMENT_CH}{PHON_ENV_SPLIT_CH}']
    return ngrams
>>>>>>> 8abb5f75


def custom_phon_env_map(active_envs: list) -> dict:
    """Adjust the default phoneEnv map to activate only the specified environments."""
    phon_env_map = PHON_ENV_MAP.copy()
    for env in phon_env_map:
        if env not in active_envs:
            phon_env_map[env]["active"] = False
    for env in active_envs:
        if env not in phon_env_map:
            raise ValueError(f"Unknown phonEnv type '{env}'")
    return phon_env_map


def get_phon_env(segments, i, active_envs=ALL_PHON_ENVS, **kwargs):
    phon_env_map = custom_phon_env_map(active_envs)
    phon_env = PhonEnv(segments, i, phon_env_map=phon_env_map, **kwargs)
    return phon_env.phon_env<|MERGE_RESOLUTION|>--- conflicted
+++ resolved
@@ -107,19 +107,15 @@
 
 
 # HELPER FUNCTIONS
-<<<<<<< HEAD
-def _is_env(ch: Segment,
-            regex: re.Pattern[str] = None,
-            ch_list: set=None) -> bool:
-    if regex and regex.search(ch):
-=======
-def _is_env(segment: Segment, regex=None, ch_list=None, features=None):
+def _is_env(segment: Segment,
+            regex: re.Pattern[str] | None = None,
+            ch_list: set | None =None,
+            features=None) -> bool:
     if features:
         if all(segment.features.get(feature) == feature_val for feature, feature_val in features.items()):
             return True
         return False
     if regex and regex.search(segment.segment):
->>>>>>> 8abb5f75
         return True
     if ch_list and segment.base in ch_list:
         return True
@@ -140,12 +136,8 @@
     else: # prev_sonority > sonority_i
         return '>'
 
-<<<<<<< HEAD
 
 def relative_post_sonority(seg: Segment, next_seg: Segment) -> str:
-=======
-def relative_post_sonority(seg, next_seg):
->>>>>>> 8abb5f75
     if next_seg.segment == seg.segment:
         return 'S'
 
@@ -176,7 +168,6 @@
 
 # PHONOLOGICAL ENVIRONMENT
 class PhonEnv:
-<<<<<<< HEAD
     gap_ch: str | None # = cython.declare(str)
     index: int # = cython.declare(cython.Py_ssize_t)
     segment_i: Segment | None # = cython.declare(object)
@@ -186,11 +177,8 @@
     adjusted_index: int #  = cython.declare(cython.int)
     phon_env: str # = cython.declare(str)
 
-    def __init__(self, segments, i, gap_ch=None, **kwargs):
-=======
     def __init__(self, segments, i, gap_ch=None, phon_env_map=PHON_ENV_MAP, **kwargs):
         self.phon_env_map = phon_env_map
->>>>>>> 8abb5f75
         self.gap_ch = gap_ch
         if self.gap_ch:
             i, segments = self.preprocess_aligned_sequence(segments, i)
@@ -248,15 +236,11 @@
                 self.segment_i = seg
         return segs, adjust_n
 
-<<<<<<< HEAD
-    def get_phon_env(self, front=True, nasal=True, rhotic=True, accented=True):
-=======
     def get_syllables(self):
         """Return syllable dictionary with segment indices constituting syllable nuclei as keys and Syllable objects as values."""
         return syllabify(''.join(s.segment for s in self.segments))
 
     def get_phon_env(self):
->>>>>>> 8abb5f75
         """Returns a string representing the phonological environment of a segment within a word"""
 
         # Tonemes/suprasegmentals
@@ -300,12 +284,7 @@
         # Word-final segments: S#
         elif i == len(self.segments)-1:
             assert len(self.segments) > 1
-<<<<<<< HEAD
             prev_segment: Segment = self.segments[i-1]
-            if not self.is_gappy(self.segments[self.adjusted_index]):
-                env = self.relative_sonority(prev_seg=prev_segment)
-=======
-            prev_segment = self.segments[i-1]
             env += BOUNDARY_TOKEN
 
             # Add relative sonority environment
@@ -314,7 +293,6 @@
 
             # Add feature environments
             env = self.add_envs(env, prev_segment, prefix=True)
->>>>>>> 8abb5f75
 
             # # Add the previous segment itself
             # env = PHON_ENV_SEP.join([prev_segment.segment, env])
@@ -360,28 +338,16 @@
         return relative_post_sonority(self.segment_i, next_seg)
 
     def add_env(self,
-<<<<<<< HEAD
                 env: str,
-                ch: Segment,
+                segment: Segment,
                 symbol: str,
                 regex: Optional[re.Pattern[str]] = None,
                 ch_list: Optional[set] = None,
                 phone_class: Optional[tuple] = None,
-                prefix=None,
-                suffix=None,
-                sep='_') -> str:
-=======
-                env,
-                segment,
-                symbol,
-                regex=None,
-                ch_list=None,
-                phone_class=None,
                 features=None,
                 prefix=None,
                 suffix=None,
                 sep=PHON_ENV_SEP):
->>>>>>> 8abb5f75
         assert prefix is not None or suffix is not None
         if phone_class and segment.phone_class in phone_class:
             env_match = True
@@ -394,8 +360,6 @@
         else: # suffix
             return env + sep + symbol
 
-<<<<<<< HEAD
-=======
     def add_envs(self, env, segment, **kwargs):
         for _, encoding_map in self.phon_env_map.items():
             if encoding_map.get("active", True) is False:
@@ -440,7 +404,6 @@
             env += PHON_ENV_SEP + syllable_env
         return env
 
->>>>>>> 8abb5f75
     def add_front_env(self, env, ch, **kwargs):
         return self.add_env(env, ch, symbol='F', regex=front_vowel_regex, ch_list={'j', 'ɥ'}, **kwargs)
 
@@ -466,69 +429,39 @@
         return self.phon_env
 
 
-<<<<<<< HEAD
 def join_n_fix(value) -> set:
-    parts: list = value.split('_')
+    parts: list = [part for part in value.split(PHON_ENV_SEP) if part]
     result: set = set()
     for i in range(1, len(parts) + 1):
         for x in combinations(parts, i):
-            result.add('_'.join(x))
+            result.add(PHON_ENV_SEP.join(x))
     result.add('')
     return result
 
 
-def phon_env_ngrams(phonEnv: str, exclude: set) -> list:
-    """Returns list of phonological environment strings of equal and lower order,
-=======
 @lru_cache
 def list_phon_env_ngram_subcontexts(phonEnv, exclude_base=True):
     """Returns set of phonological environment strings of equal and lower order,
->>>>>>> 8abb5f75
     e.g. ">|S|#" -> ">|S", "S|#", ">|S|#"
 
     Returns:
         list of possible equal and lower order phonological environment strings
     """
-<<<<<<< HEAD
-    if re.search(r'.+\|S\|.*', phonEnv) or re.search(r'.*\|S\|.+', phonEnv):
-        prefix, base, suffix = phonEnv.split('|')
+    if any(regex.search(phonEnv) for regex in PHON_ENV_WITH_AFFIX_REGEXES):
+        prefix, base, suffix = phonEnv.split(PHON_ENV_SPLIT_CH)
         prefixes = join_n_fix(prefix)
         suffixes = join_n_fix(suffix)
-=======
-    if any(regex.search(phonEnv) for regex in PHON_ENV_WITH_AFFIX_REGEXES):
-        prefix, base, suffix = phonEnv.split(PHON_ENV_SPLIT_CH)
-        prefix = [p for p in prefix.split(PHON_ENV_SEP) if p]
-        prefixes = set()
-        for i in range(1, len(prefix)+1):
-            for x in combinations(prefix, i):
-                prefixes.add(PHON_ENV_SEP.join(x))
-        prefixes.add('')
-        suffix = [s for s in suffix.split(PHON_ENV_SEP) if s]
-        suffixes = set()
-        for i in range(1, len(suffix)+1):
-            for x in combinations(suffix, i):
-                suffixes.add(PHON_ENV_SEP.join(x))
-        suffixes.add('')
->>>>>>> 8abb5f75
         ngrams = set()
         for prefix in prefixes:
             for suffix in suffixes:
                 ngrams.add(f'{prefix}{PHON_ENV_SPLIT_CH}{SEGMENT_CH}{PHON_ENV_SPLIT_CH}{suffix}')
     else:
         assert phonEnv in (BASE_TONEME_ENV, BASE_SEGMENT_ENV)
-<<<<<<< HEAD
         ngrams: set = {phonEnv}
-    
-    if len(exclude) > 0:
-        return [ngram for ngram in ngrams if ngram not in exclude]
-    return list(ngrams)
-=======
-        ngrams = [phonEnv]
 
     if exclude_base:
         return [ngram for ngram in ngrams if ngram != f'{PHON_ENV_SPLIT_CH}{SEGMENT_CH}{PHON_ENV_SPLIT_CH}']
-    return ngrams
->>>>>>> 8abb5f75
+    return list(ngrams)
 
 
 def custom_phon_env_map(active_envs: list) -> dict:
