--- conflicted
+++ resolved
@@ -7,23 +7,17 @@
 sys.path.append(os.path.dirname(os.path.dirname(os.path.abspath(__file__))))
 
 # Load phonological constants initialized in initPhoneData.py
-<<<<<<< HEAD
 from phonUtils.initPhoneData import (alveolar, alveolopalatal, bilabial,
                                      dental, epiglottal, front_vowel_regex,
                                      glottal, labiodental, lateral, liquids,
                                      nasal_regex, palatal, pharyngeal,
                                      postalveolar, retroflex, rhotic_regex,
                                      uvular, velar)
-=======
-from phonUtils.initPhoneData import (front_vowel_regex, nasal_regex,
-                                     rhotic_regex)
->>>>>>> 0e21f8a8
 from phonUtils.segment import Segment, _toSegment
 from phonUtils.syllables import syllabify
 
 # CONSTANTS
 PHON_ENV_REGEX = re.compile(r'.*\|[ST]\|.*')
-<<<<<<< HEAD
 BASE_SEGMENT_ENV = '|S|'
 BASE_TONEME_ENV = '|T|'
 BOUNDARY_TOKEN = "#"
@@ -99,11 +93,6 @@
 # syllable medial: SylM
 # syllable coda: SylC
 
-=======
-BASE_SEGMENT_ENV = "|S|"
-BASE_TONEME_ENV = "|T|"
-BOUNDARY_TOKEN = "#"
->>>>>>> 0e21f8a8
 
 # HELPER FUNCTIONS
 def _is_env(segment: Segment, regex=None, ch_list=None, features=None):
@@ -213,15 +202,8 @@
         """Returns a string representing the phonological environment of a segment within a word"""
         
         # Tonemes/suprasegmentals
-<<<<<<< HEAD
-        if self.segment_i.phone_class in ('TONEME', 'SUPRASEGMENTAL'):
-            return BASE_TONEME_ENV
-        else:
-            env = BASE_SEGMENT_ENV
-=======
         if isinstance(self.segment_i, Segment) and self.segment_i.phone_class in ('TONEME', 'SUPRASEGMENTAL'):
             return BASE_TONEME_ENV
->>>>>>> 0e21f8a8
         
         # Word-initial segments (free-standing segments also considered word-initial)
         env = BASE_SEGMENT_ENV
@@ -234,29 +216,11 @@
 
             # Word-initial segments: #S
             if next_segment:
-<<<<<<< HEAD
                 #env = self.relative_sonority(next_seg=next_segment)
                 env = BOUNDARY_TOKEN + env
             
                 # Add feature environments
                 env = self.add_envs(env, next_segment, suffix=True)
-=======
-                if not self.is_gappy(self.segments[self.adjusted_index]):
-                    env = self.relative_sonority(next_seg=next_segment)
-            
-                # Add front vowel environment
-                if front:
-                    env = self.add_front_env(env, next_segment.base, suffix=True)
-                # Add following nasal environment
-                if nasal:
-                    env = self.add_nasal_env(env, next_segment.base, suffix=True)
-                # Add following rhotic environment
-                if rhotic:
-                    env = self.add_rhotic_env(env, next_segment.base, suffix=True)
-                # Add accented/prosodically marked environment
-                if accented:
-                    env = self.add_accented_env(env, self.supra_segs[self.index + 1], suffix=True)
->>>>>>> 0e21f8a8
                     
                 # # Add the next segment itself
                 # env += '_' + next_segment.segment
@@ -265,32 +229,18 @@
             
             # Free-standing segments
             else:
-<<<<<<< HEAD
                 return f"{BOUNDARY_TOKEN}{BASE_SEGMENT_ENV}{BOUNDARY_TOKEN}"
-=======
-                return f'{BOUNDARY_TOKEN}{BASE_SEGMENT_ENV}{BOUNDARY_TOKEN}'
->>>>>>> 0e21f8a8
         
         # Word-final segments: S#
         elif i == len(self.segments)-1:
             assert len(self.segments) > 1
             prev_segment = self.segments[i-1]
-<<<<<<< HEAD
             #env = self.relative_sonority(prev_seg=prev_segment)
             env += BOUNDARY_TOKEN
 
             # Add feature environments
             env = self.add_envs(env, prev_segment, prefix=True)
 
-=======
-            if not self.is_gappy(self.segments[self.adjusted_index]):
-                env = self.relative_sonority(prev_seg=prev_segment)
-
-            # Add front vowel environment
-            if front:
-                env = self.add_front_env(env, prev_segment.base, prefix=True)
-                            
->>>>>>> 0e21f8a8
             # # Add the previous segment itself
             # env = prev_segment.segment + '_' + env
             
@@ -299,33 +249,12 @@
         # Word-medial segments
         else:
             prev_segment, next_segment = self.segments[i-1], self.segments[i+1]
-<<<<<<< HEAD
             #env = self.relative_sonority(prev_seg=prev_segment, next_seg=next_segment)
 
             # Add feature environments
             env = self.add_envs(env, prev_segment, prefix=True)
             env = self.add_envs(env, next_segment, suffix=True)
 
-=======
-            if not self.is_gappy(self.segments[self.adjusted_index]):
-                env = self.relative_sonority(prev_seg=prev_segment, next_seg=next_segment)
-
-            # Add front vowel environment
-            if front:
-                env = self.add_front_env(env, prev_segment.base, prefix=True)
-                env = self.add_front_env(env, next_segment.base, suffix=True)
-            # Add following nasal environment
-            if nasal:
-                env = self.add_nasal_env(env, next_segment.base, suffix=True)
-            # Add following rhotic environment
-            if rhotic:
-                env = self.add_rhotic_env(env, next_segment.base, suffix=True)
-
-            # Add accented/prosodically marked environment
-            if accented:
-                env = self.add_accented_env(env, self.supra_segs[self.index + 1], suffix=True)
-                
->>>>>>> 0e21f8a8
             # # Add the next segment itself
             # env += '_' + next_segment.segment
                     
@@ -419,11 +348,7 @@
     Returns:
         set: possible equal and lower order phonological environment strings
     """
-<<<<<<< HEAD
-    if re.search(r'.*\|S\|.*', phonEnv):
-=======
     if re.search(r'.+\|S\|.*', phonEnv) or re.search(r'.*\|S\|.+', phonEnv):
->>>>>>> 0e21f8a8
         prefix, base, suffix = phonEnv.split('|')
         prefix = prefix.split('_')
         prefixes = set()
