__pycache__/
<<<<<<< HEAD
.idea/

**/*.c
**/*.html
=======
**/.DS_Store
>>>>>>> 8abb5f75
<|MERGE_RESOLUTION|>--- conflicted
+++ resolved
@@ -1,9 +1,6 @@
 __pycache__/
-<<<<<<< HEAD
 .idea/
+**/.DS_Store
 
 **/*.c
-**/*.html
-=======
-**/.DS_Store
->>>>>>> 8abb5f75
+**/*.html