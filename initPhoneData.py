--- conflicted
+++ resolved
@@ -7,15 +7,16 @@
 warnings.filterwarnings('ignore', category=FutureWarning) # pandas
 import pandas as pd
 
-<<<<<<< HEAD
+from .constants import FILE_READER_DEFAULTS
+
 pre_diacritics, post_diacritics = [], []
 suprasegmental_diacritics = set()
+alveolar, bilabial, dental, epiglottal = set(), set(), set(), set()
+glottal, labiodental, lateral = set(), set(), set()
+pharyngeal, retroflex, uvular, velar = set(), set(), set(), set()
 alveolopalatal, palatal, postalveolar = set(), set(), set()
 affricates, approximants, fricatives, glides, liquids, nasals, plosives, tonemes = set(), set(), set(), set(), set(), set(), set(), set()
 diacritics = ''
-=======
-from .constants import FILE_READER_DEFAULTS
->>>>>>> 8abb5f75
 
 def binary_feature(feature):
     """Converts features of type ['0', '-', '+'] to binary [0, 1]"""
@@ -119,11 +120,7 @@
 def load_ipa_norm_map(dir):
     map_file = os.path.join(dir, 'phoneData', 'ipa_normalization.map')
     ipa_norm_map = {}
-<<<<<<< HEAD
-    with open(map_file, 'r', encoding='utf-8') as map_f:
-=======
     with open(map_file, 'r', **FILE_READER_DEFAULTS) as map_f:
->>>>>>> 8abb5f75
         for line in map_f.readlines():
             if not re.match(r'\s*#', line) and line.strip() != '':
                 ch, repl = line.strip().split('\t')
